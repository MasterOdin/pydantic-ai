[build-system]
requires = ["hatchling"]
build-backend = "hatchling.build"

[project]
name = "pydantic-ai"
version = "0.0.30"
description = "Agent Framework / shim to use Pydantic with LLMs"
authors = [{ name = "Samuel Colvin", email = "samuel@pydantic.dev" }]
license = "MIT"
readme = "README.md"
classifiers = [
    "Development Status :: 4 - Beta",
    "Programming Language :: Python",
    "Programming Language :: Python :: 3",
    "Programming Language :: Python :: 3 :: Only",
    "Programming Language :: Python :: 3.9",
    "Programming Language :: Python :: 3.10",
    "Programming Language :: Python :: 3.11",
    "Programming Language :: Python :: 3.12",
    "Programming Language :: Python :: 3.13",
    "Intended Audience :: Developers",
    "Intended Audience :: Information Technology",
    "License :: OSI Approved :: MIT License",
    "Operating System :: OS Independent",
    "Topic :: Internet",
    "Topic :: Scientific/Engineering :: Artificial Intelligence",
    "Topic :: Software Development :: Libraries :: Python Modules",
    "Framework :: Pydantic",
    "Framework :: Pydantic :: 2",
]
requires-python = ">=3.9"

dependencies = [
    "pydantic-ai-slim[openai,vertexai,groq,anthropic,mistral,cohere]==0.0.30",
]

[project.urls]
Homepage = "https://ai.pydantic.dev"
Source = "https://github.com/pydantic/pydantic-ai"
Documentation = "https://ai.pydantic.dev"
Changelog = "https://github.com/pydantic/pydantic-ai/releases"

[project.optional-dependencies]
examples = ["pydantic-ai-examples==0.0.30"]
logfire = ["logfire>=2.3"]

[tool.uv.sources]
pydantic-ai-slim = { workspace = true }
pydantic-evals = { workspace = true }
pydantic-graph = { workspace = true }
pydantic-ai-examples = { workspace = true }

[tool.uv.workspace]
members = ["pydantic_ai_slim", "pydantic_evals", "pydantic_graph", "examples"]

[dependency-groups]
# dev dependencies are defined in `pydantic-ai-slim/pyproject.toml` to allow for minimal testing
lint = ["mypy>=1.11.2", "pyright>=1.1.388,<1.1.390", "ruff>=0.6.9"]
docs = [
    "black>=24.10.0",
    "bs4>=0.0.2",
    "markdownify>=0.14.1",
    "mkdocs>=1.6.1",
    "mkdocs-glightbox>=0.4.0",
    "mkdocs-material[imaging]>=9.5.45",
    "mkdocstrings-python>=1.12.2",
]
docs-upload = ["algoliasearch>=4.12.0", "pydantic>=2.10.1"]

[tool.hatch.build.targets.wheel]
only-include = ["/README.md"]

[tool.hatch.build.targets.sdist]
include = ["/README.md", "/Makefile", "/tests"]

[tool.ruff]
line-length = 120
target-version = "py39"
include = [
    "pydantic_ai_slim/**/*.py",
    "pydantic_evals/**/*.py",
    "pydantic_graph/**/*.py",
    "examples/**/*.py",
    "tests/**/*.py",
    "docs/**/*.py",
]

[tool.ruff.lint]
extend-select = ["Q", "RUF100", "C90", "UP", "I", "D"]
flake8-quotes = { inline-quotes = "single", multiline-quotes = "double" }
isort = { combine-as-imports = true, known-first-party = ["pydantic_ai"] }
mccabe = { max-complexity = 15 }
ignore = [
    "D100", # ignore missing docstring in module
    "D102", # ignore missing docstring in public method
    "D104", # ignore missing docstring in public package
    "D105", # ignore missing docstring in magic methods
    "D107", # ignore missing docstring in __init__ methods
]

[tool.ruff.lint.pydocstyle]
convention = "google"

[tool.ruff.format]
# don't format python in docstrings, pytest-examples takes care of it
docstring-code-format = false
quote-style = "single"

[tool.ruff.lint.per-file-ignores]
"tests/**/*.py" = ["D"]
"docs/**/*.py" = ["D"]
"examples/**/*.py" = ["D101", "D103"]

[tool.pyright]
typeCheckingMode = "strict"
reportMissingTypeStubs = false
reportUnnecessaryIsInstance = false
reportUnnecessaryTypeIgnoreComment = true
include = ["pydantic_ai_slim", "pydantic_evals", "pydantic_graph", "tests", "examples"]
venvPath = ".venv"
# see https://github.com/microsoft/pyright/issues/7771 - we don't want to error on decorated functions in tests
# which are not otherwise used
executionEnvironments = [{ root = "tests", reportUnusedFunction = false }]
exclude = ["examples/pydantic_ai_examples/weather_agent_gradio.py"]

[tool.mypy]
files = "tests/typed_agent.py,tests/typed_graph.py"
strict = true

[tool.pytest.ini_options]
testpaths = "tests"
xfail_strict = true
filterwarnings = ["error"]

# https://coverage.readthedocs.io/en/latest/config.html#run
[tool.coverage.run]
# required to avoid warnings about files created by create_module fixture
<<<<<<< HEAD
include = ["pydantic_ai_slim/**/*.py", "pydantic_evals/**/*.py", "pydantic_graph/**/*.py", "tests/**/*.py"]
=======
include = [
    "pydantic_ai_slim/**/*.py",
    "pydantic_graph/**/*.py",
    "tests/**/*.py",
]
>>>>>>> 15c5ef28
omit = ["tests/test_live.py", "tests/example_modules/*.py"]
branch = true

# https://coverage.readthedocs.io/en/latest/config.html#report
[tool.coverage.report]
skip_covered = true
show_missing = true
ignore_errors = true
precision = 2
exclude_lines = [
    'pragma: no cover',
    'raise NotImplementedError',
    'if TYPE_CHECKING:',
    'if typing.TYPE_CHECKING:',
    '@overload',
    '@typing.overload',
    '@abstractmethod',
    '\(Protocol\):$',
    'typing.assert_never',
    '$\s*assert_never\(',
    'if __name__ == .__main__.:',
]

[tool.logfire]
ignore_no_config = true

[tool.inline-snapshot.shortcuts]
snap-fix = ["create", "fix"]
snap = ["create"]

[tool.codespell]
# Ref: https://github.com/codespell-project/codespell#using-a-config-file
skip = '.git*,*.svg,*.lock,*.css'
check-hidden = true
# Ignore "formatting" like **L**anguage
ignore-regex = '\*\*[A-Z]\*\*[a-z]+\b'
ignore-words-list = 'asend'<|MERGE_RESOLUTION|>--- conflicted
+++ resolved
@@ -136,15 +136,12 @@
 # https://coverage.readthedocs.io/en/latest/config.html#run
 [tool.coverage.run]
 # required to avoid warnings about files created by create_module fixture
-<<<<<<< HEAD
-include = ["pydantic_ai_slim/**/*.py", "pydantic_evals/**/*.py", "pydantic_graph/**/*.py", "tests/**/*.py"]
-=======
 include = [
     "pydantic_ai_slim/**/*.py",
+    "pydantic_evals/**/*.py",
     "pydantic_graph/**/*.py",
     "tests/**/*.py",
 ]
->>>>>>> 15c5ef28
 omit = ["tests/test_live.py", "tests/example_modules/*.py"]
 branch = true
 
